--- conflicted
+++ resolved
@@ -13,10 +13,7 @@
 .env
 
 # Sketch notebook
-<<<<<<< HEAD
 sketch.ipynb
-/src/utils/construct_graph.py
-=======
 *.ipynb
->>>>>>> d88c15d1
 
+
