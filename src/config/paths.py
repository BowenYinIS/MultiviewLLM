"""
Configuration module for machine-specific data paths.

This module loads paths from the .env file and provides them as Path objects
for use throughout the project.
"""

import os
from pathlib import Path

from dotenv import load_dotenv

# Load environment variables from .env file
# The .env file should be in the project root 
_env_path = Path(__file__).parent.parent.parent / ".env"
load_dotenv(dotenv_path=_env_path)


class DataPaths:
    """Container for all data-related paths in the project."""

    def __init__(self):
        # Load paths from environment variables
<<<<<<< HEAD
        self.raw_data_dir = Path(os.getenv("RAW_DATA_DIR", "data/raw_data"))
        self.processed_data_dir = Path(os.getenv("PROCESSED_DATA_DIR", "data/processed_data"))
        self.checkpoint_dir = Path(os.getenv("CHECKPOINT_DIR", "checkpoint"))
        self.tensorboard_log_dir = Path(os.getenv("TENSORBOARD_LOGS_DIR", "logs"))
=======
        self.raw_data_dir = Path(os.getenv("RAW_DATA_DIR", "data/raw_data")).expanduser()
        self.processed_data_dir = Path(os.getenv("PROCESSED_DATA_DIR", "data/processed_data")).expanduser()
        self.checkpoint_dir = Path(os.getenv("CHECKPOINT_DIR", "checkpoint")).expanduser()
>>>>>>> d88c15d1

        # Ensure paths are absolute
        self._make_absolute()

    def _make_absolute(self):
        """Convert relative paths to absolute paths based on project root."""
        project_root = Path(__file__).parent.parent.parent

        if not self.raw_data_dir.is_absolute():
            self.raw_data_dir = project_root / self.raw_data_dir

        if not self.processed_data_dir.is_absolute():
            self.processed_data_dir = project_root / self.processed_data_dir

        if not self.checkpoint_dir.is_absolute():
            self.checkpoint_dir = project_root / self.checkpoint_dir

    # Convenience properties for commonly used files
    @property
    def act_info(self) -> Path:
        """Path to act_info.feather file."""
        return self.raw_data_dir / "act_info.feather"

    @property
    def sample_transaction(self) -> Path:
        """Path to sample_transaction.feather file."""
        return self.raw_data_dir / "sample_transaction.feather"

    def __repr__(self):
        return (
            f"DataPaths(\n"
            f"  raw_data_dir={self.raw_data_dir},\n"
            f"  processed_data_dir={self.processed_data_dir},\n"
            f"  checkpoint_dir={self.checkpoint_dir},\n"
            f"  tensorboard_log_dir={self.tensorboard_log_dir}\n"
            f")"
        )


# Create a singleton instance for easy import
paths = DataPaths()
<|MERGE_RESOLUTION|>--- conflicted
+++ resolved
@@ -21,16 +21,10 @@
 
     def __init__(self):
         # Load paths from environment variables
-<<<<<<< HEAD
-        self.raw_data_dir = Path(os.getenv("RAW_DATA_DIR", "data/raw_data"))
-        self.processed_data_dir = Path(os.getenv("PROCESSED_DATA_DIR", "data/processed_data"))
-        self.checkpoint_dir = Path(os.getenv("CHECKPOINT_DIR", "checkpoint"))
-        self.tensorboard_log_dir = Path(os.getenv("TENSORBOARD_LOGS_DIR", "logs"))
-=======
         self.raw_data_dir = Path(os.getenv("RAW_DATA_DIR", "data/raw_data")).expanduser()
         self.processed_data_dir = Path(os.getenv("PROCESSED_DATA_DIR", "data/processed_data")).expanduser()
         self.checkpoint_dir = Path(os.getenv("CHECKPOINT_DIR", "checkpoint")).expanduser()
->>>>>>> d88c15d1
+        self.tensorboard_log_dir = Path(os.getenv("TENSORBOARD_LOGS_DIR", "logs")).expanduser()
 
         # Ensure paths are absolute
         self._make_absolute()
